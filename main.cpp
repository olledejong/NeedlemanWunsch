/*
 * Initial, simplistic version of the Needleman Wunsch algorithm for alignment.
 * No fancy stuff, just a scoring of 1 for a match, -1 for a mismatch and a linearly
 * increasing gap penalty.
 */
#include <iostream>
#include <fstream>
#include <sys/stat.h>
#include <filesystem>
#include <algorithm>
#include <chrono>
#include <vector>
#include <map>

using namespace std;
using namespace chrono;

// Globals
int gapScore;

// Map for base-wise match scores. Purine -> Purine or Pyrimidine -> Pyrimidine swaps produce a smaller penalty
map<pair<char,char>, int> baseWiseScore {
        {{'A','A'}, 10},
        {{'A','G'}, -1},
        {{'A','C'}, -3},
        {{'A','T'}, -4},
        {{'G','A'}, -1},
        {{'G','G'}, 7},
        {{'G','C'}, -5},
        {{'G','T'}, -3},
        {{'C','A'}, -3},
        {{'C','G'}, -5},
        {{'C','C'}, 9},
        {{'C','T'}, 0},
        {{'T','A'}, -4},
        {{'T','G'}, -3},
        {{'T','C'}, 0},
        {{'T','T'}, 8},
};

/**
 * Compute the Needleman-Wunsch matrix
 * For example: CACATA and CAGCTA, with scores 1, -1 and -1, for match, mismatch and gap respectively:
 *         C   A   C   A   T   A
 *     0  -1  -2  -3  -4  -5  -6
 * C  -1   1   0  -1  -2  -3  -4
 * A  -2   0   2   1   0  -1  -2
 * G  -3  -1   1   1   2   1   0
 * C  -4  -2   0   0   1   1   2
 * T  -5  -3  -1  -1   0   2   1
 * A  -6  -4  -2  -2  -1   1   3
 *
 * @return the maximum score of the matrix
 */
vector<vector<int>> needlemanWunsch(const string &SeqA, const string &SeqB) {
    // create the 'empty' matrix
    const int lengthA = SeqA.size(), lengthB = SeqB.size();
    vector<int> row((lengthB + 1), 0);
    vector<vector<int>> nwMatrix((lengthA + 1), row);
    // Set the values of the first row and the first column to a multiple of the gap penalty
    for (int i = 0; i <= lengthA; i++) nwMatrix[i][0] = -i * gapScore;
    for (int i = 0; i <= lengthB; i++) nwMatrix[0][i] = -i * gapScore;
    // Loop through every cell except for the already filled first row and column. This is done column by column.
    for (int i = 1; i <= lengthA; i++) {
        for (int j = 1; j <= lengthB; j++) {
            // grab the score for the two compared chars from the map
            int S = baseWiseScore[{SeqA[i - 1], SeqB[j - 1]}];
            // Check which movement (down, right or diagonal) results in the highest score for the iterated cell.
            // and set the iterated cell to that value. There are three options:
            // 1. A match/mismatch results in the highest score (previous diagonal + matchScore or - mismatchScore)
            //    Depending on whether it is a match or a mismatch.
            // 2. A vertical gap results in the highest score (the above neighbouring cell - gapScore)
            // 3. A horizontal gap results in the highest score (the left neighbouring cell - gapScore)
            nwMatrix[i][j] = max({
                nwMatrix[i - 1][j - 1] + S,
                nwMatrix[i - 1][j] - gapScore,
                nwMatrix[i][j - 1] - gapScore
            });
        }
    }
    // only return the maximum score of the alignmnent
    return nwMatrix;
}

/**
<<<<<<< HEAD
=======
 * Simple function that generates visual representation of the Needleman-Wunsch matrix and
 * prints it to the console.
 */
void printMatrix(const vector<vector<int>> &nwMatrix) {
    for (int i = 0; i < nwMatrix.size(); ++i) {
        for (int j = 0; j < nwMatrix[0].size(); j++) {
            printf("%d\t", nwMatrix[i][j]);
        }
        printf("\n");
    }
}


/**
 * Once it has been noticed that there are two optimal alignments to be retrieved from the nwMatrix,
 * this function gets is executed. This function builds the alternate optimal alignment (which has the same
 * needleman-wunsch score) by taking the already aligned part, but where the 'original' optimal alignment adds a
 * gap to Sequence A (first sequence), this function adds the gap to Sequence B (second sequence).
 *
 * @param nwMatrix the computed Needleman-Wunsch matrix
 * @param iA row index of needleman-wunsch matrix where two optimal paths split
 * @param iB column index of needleman-wunsch matrix where two optimal paths split
 * @param SeqA the original sequence A
 * @param SeqB the original sequence B
 * @param alignPartA the first part of the already aligned strings (alt alignment is picked up from there)
 * @param alignPartB the second part of the already aligned strings (alt alignment is picked up from there)
 * @return a pair containing the alternate optimal alignment
 */
pair<string,string> getAltAlignment(const vector<vector<int>> &nwMatrix,
                                    int iA,
                                    int iB,
                                    const string &SeqA,
                                    const string &SeqB,
                                    string altOutA,
                                    string altOutB) {

    // instead of adding gap in seq A, add a gap in seq B
    altOutA += SeqA[iA - 1];
    altOutB += '-';
    iA--;

    // finish the alignment
    while (iA != 0 || iB != 0) {
        if (iA == 0) {
            altOutA += '-';
            altOutB += SeqB[iB - 1];
            iB--;
            // if the end of string B has been hit, then that strand can only produce a gap.
        } else if (iB == 0) {
            altOutA += SeqA[iA - 1];
            altOutB += '-';
            iA--;
            // compare two characters
        } else {
            // if the next characters of strings are equal, set S = matchScore, else S = mismatchScore
            bool charsMatch = SeqA[iA - 1] == SeqB[iB - 1];
            int S = charsMatch ? matchScore : -mismatchScore;
            // if the previous diagonal cell + S is equal to the iterated cell, then this must be the
            if (nwMatrix[iA][iB] == (nwMatrix[iA - 1][iB - 1] + S )) {
                altOutA += SeqA[iA - 1];
                altOutB += SeqB[iB - 1];
                iA--; iB--;
                // if the next characters of the strings are not equal, then check if the value of the above cell has a
                // higher value than the value of the cell to the left. If so, add a gap to sequence B.
            } else if (nwMatrix[iA - 1][iB] > nwMatrix[iA][iB - 1]) {
                altOutA += SeqA[iA - 1];
                altOutB += '-';
                // only subtract from the iterator you add an actual character to
                iA--;
                // if the value of cell to the left of the iterated cell is higher than the value of
                // the cell above the iterated cell, then add a gap in sequence A.
            } else {
                altOutA += '-';
                altOutB += SeqB[iB - 1];
                iB--;
            }
        }
    }
    reverse(altOutA.begin(), altOutA.end());
    reverse(altOutB.begin(), altOutB.end());
    return {altOutA, altOutB};
}

/**
>>>>>>> f7b8bac1
 * This function loops until there are no characters left to process. During the loops we step through
 * the already generated Needleman-Wunsch matrix called nwMatrix. Every loop we determine what direction
 * has the highest value, we take that route, and logically add the characters to the return strings.
 *
 * @param nwMatrix the computed Needleman-Wunsch matrix
 * @param SeqA the original sequence A
 * @param SeqB the original sequence B
 * @return the optimal alignment based on the scores defined in main()
 */
vector<pair<string, string>> getAlignment(const vector<vector<int>> &nwMatrix, const string &SeqA, const string &SeqB) {
    vector<pair<string,string>> possibleAlignments;
    string outA, outB;
    int iA = SeqA.size(), iB = SeqB.size();
    // loop as long as both strings have not been fully processed
    while (iA != 0 || iB != 0) {
        // if the end of string A has been hit, then that strand can only produce a gap.
        if (iA == 0) {
            outA += '-';
            outB += SeqB[iB - 1];
            iB--;
            // if the end of string B has been hit, then that strand can only produce a gap.
        } else if (iB == 0) {
            outA += SeqA[iA - 1];
            outB += '-';
            iA--;
            // compare two characters
        } else {
            // grab the score for the two compared chars from the map
            int S = baseWiseScore[{SeqA[iA - 1], SeqB[iB - 1]}];
            // if the previous diagonal cell + S is equal to the iterated cell, then this must be the optimal way
            if (nwMatrix[iA][iB] == (nwMatrix[iA - 1][iB - 1] + S )) {
                outA += SeqA[iA - 1];
                outB += SeqB[iB - 1];
                iA--; iB--;
                // if the next characters of the strings are not equal, then check if the value of the above cell has a
                // higher value than the value of the cell to the left. If so, add a gap to sequence B.
            } else if (nwMatrix[iA - 1][iB] > nwMatrix[iA][iB - 1]) {
                outA += SeqA[iA - 1];
                outB += '-';
                // only subtract from the iterator you add an actual character to
                iA--;
                // if the value of cell to the left of the iterated cell is higher than the value of
                // the cell above the iterated cell, then add a gap in sequence A.
            } else if (nwMatrix[iA - 1][iB] < nwMatrix[iA][iB - 1]) {
                outA += '-';
                outB += SeqB[iB - 1];
                iB--;
            } else if (nwMatrix[iA - 1][iB] == nwMatrix[iA][iB - 1]) {
                // every time there are two equal options in gap creation, then get the alternate alignment as well
                possibleAlignments.push_back(getAltAlignment(nwMatrix, iA, iB, SeqA, SeqB, outA, outB));
                // Prefer gap creation in sequence A.
                outA += '-';
                outB += SeqB[iB - 1];
                iB--;
            }
        }
    }
    // since we handled the sequences backwards, we have to reverse them for correct representation
    reverse(outA.begin(), outA.end());
    reverse(outB.begin(), outB.end());
    possibleAlignments.emplace_back(outA, outB);

    // return the optimal alignment pair
    return possibleAlignments;
}

/**
 * Reads the first two sequences from a by the user given FASTA file.
 * If the file does not exist, or if the file does not contain at least two sequences, then
 * an error is thrown and the program is terminated.
 *
 * @return a pair containing sequence A and B
 */
pair<string, string> readFastaFile() {
    // check if the input file exists at all
    printf("Your current working directory is: %s\n", std::filesystem::current_path().c_str());
    printf("NOTE: If the sequences are substantial, the alignment might take a while.\n"
           "Please enter the relative path to the FASTA file: ");
    string filename; cin >> filename;
    struct stat buffer{};
    if (stat(filename.c_str(), &buffer) != 0) throw logic_error("That file does not exist, aborting..");

    // check if file is in correct format and contains two sequences
    ifstream fastaFile(filename);
    string line, SeqA, SeqB;
    int count = 0;
    while ( getline(fastaFile, line) ) {
        if (line[0] != '>') {
            switch(count) {
                case 1:
                    SeqA += line;
                    break;
                case 2:
                    SeqB += line;
                    break;
                default:
                    continue;
            }
        } else {
            ++count;
        }
    }
    // close the file
    fastaFile.close();

    // if not both strings are filled, throw an error
    if (SeqA.empty() || SeqB.empty()) throw logic_error("The file does not contain two sequences, aborting..");

    return {SeqA, SeqB};
}

// program starts here
int main() {
<<<<<<< HEAD
    try {
        pair<string, string> inputSeqs = readFastaFile();
        string SeqA = inputSeqs.first, SeqB = inputSeqs.second;
        int lengthA = SeqA.size(), lengthB = SeqB.size();
=======
    matchScore = 1;
    mismatchScore = 1;
    gapScore = 1;
    string SeqA = "ATTAGA", SeqB = "ATTGAG";
    int lengthA = SeqA.size(), lengthB = SeqB.size(); // set lengths of seqs globally

    // get time at beginning of alignment
    auto t1 = high_resolution_clock::now();

    // compute the needleman-wunsch matrix for the given sequences
    auto nwMatrix = needlemanWunsch(SeqA, SeqB);
    // uncomment the next line to see the generated matrix as well
//    printMatrix(nwMatrix);

    // get the optimal alignment
    vector<pair<string, string>> alignments = getAlignment(nwMatrix, SeqA, SeqB);
    printf("The given optimal alignment(s) with a Needleman-Wunsch score of %d is/are:\n", nwMatrix[lengthA][lengthB]);
    for (const auto &item: alignments) {
        printf("\n\t%s\n\t%s\n", item.first.c_str(), item.second.c_str());
    }

    // get time at end of alignment
    auto t2 = high_resolution_clock::now();
    duration<double, std::milli> ms_double = t2 - t1;
    printf("\nThis alignment took %f ms.", ms_double.count());
>>>>>>> f7b8bac1

        // set gap score
        gapScore = 5;

        // get time at beginning of alignment
        auto t1 = high_resolution_clock::now();

        // compute the needleman-wunsch matrix for the given sequences
        auto nwMatrix = needlemanWunsch(SeqA, SeqB);

        // get the optimal alignment
        pair<string, string> alignment = getAlignment(nwMatrix, SeqA, SeqB);
        printf("With a gap penalty of %d, the given optimal alignment with a Needleman-Wunsch"
               " score of %d is:\n\n\t%s\n\t%s\n\n", gapScore, nwMatrix[lengthA][lengthB],
               alignment.first.c_str(), alignment.second.c_str());

        // report duration of alignment
        auto t2 = high_resolution_clock::now();
        duration<double, std::milli> ms_double = t2 - t1;
        printf("This alignment took %f ms.", ms_double.count());

    } catch (const logic_error &error) {
        cerr << error.what() << endl;
        exit(EXIT_FAILURE);
    }
    exit(EXIT_SUCCESS);
}<|MERGE_RESOLUTION|>--- conflicted
+++ resolved
@@ -83,8 +83,6 @@
 }
 
 /**
-<<<<<<< HEAD
-=======
  * Simple function that generates visual representation of the Needleman-Wunsch matrix and
  * prints it to the console.
  */
@@ -140,8 +138,8 @@
             // compare two characters
         } else {
             // if the next characters of strings are equal, set S = matchScore, else S = mismatchScore
-            bool charsMatch = SeqA[iA - 1] == SeqB[iB - 1];
-            int S = charsMatch ? matchScore : -mismatchScore;
+            // grab the score for the two compared chars from the map
+            int S = baseWiseScore[{SeqA[iA - 1], SeqB[iB - 1]}];
             // if the previous diagonal cell + S is equal to the iterated cell, then this must be the
             if (nwMatrix[iA][iB] == (nwMatrix[iA - 1][iB - 1] + S )) {
                 altOutA += SeqA[iA - 1];
@@ -169,7 +167,6 @@
 }
 
 /**
->>>>>>> f7b8bac1
  * This function loops until there are no characters left to process. During the loops we step through
  * the already generated Needleman-Wunsch matrix called nwMatrix. Every loop we determine what direction
  * has the highest value, we take that route, and logically add the characters to the return strings.
@@ -283,38 +280,10 @@
 
 // program starts here
 int main() {
-<<<<<<< HEAD
     try {
         pair<string, string> inputSeqs = readFastaFile();
         string SeqA = inputSeqs.first, SeqB = inputSeqs.second;
         int lengthA = SeqA.size(), lengthB = SeqB.size();
-=======
-    matchScore = 1;
-    mismatchScore = 1;
-    gapScore = 1;
-    string SeqA = "ATTAGA", SeqB = "ATTGAG";
-    int lengthA = SeqA.size(), lengthB = SeqB.size(); // set lengths of seqs globally
-
-    // get time at beginning of alignment
-    auto t1 = high_resolution_clock::now();
-
-    // compute the needleman-wunsch matrix for the given sequences
-    auto nwMatrix = needlemanWunsch(SeqA, SeqB);
-    // uncomment the next line to see the generated matrix as well
-//    printMatrix(nwMatrix);
-
-    // get the optimal alignment
-    vector<pair<string, string>> alignments = getAlignment(nwMatrix, SeqA, SeqB);
-    printf("The given optimal alignment(s) with a Needleman-Wunsch score of %d is/are:\n", nwMatrix[lengthA][lengthB]);
-    for (const auto &item: alignments) {
-        printf("\n\t%s\n\t%s\n", item.first.c_str(), item.second.c_str());
-    }
-
-    // get time at end of alignment
-    auto t2 = high_resolution_clock::now();
-    duration<double, std::milli> ms_double = t2 - t1;
-    printf("\nThis alignment took %f ms.", ms_double.count());
->>>>>>> f7b8bac1
 
         // set gap score
         gapScore = 5;
@@ -326,15 +295,16 @@
         auto nwMatrix = needlemanWunsch(SeqA, SeqB);
 
         // get the optimal alignment
-        pair<string, string> alignment = getAlignment(nwMatrix, SeqA, SeqB);
-        printf("With a gap penalty of %d, the given optimal alignment with a Needleman-Wunsch"
-               " score of %d is:\n\n\t%s\n\t%s\n\n", gapScore, nwMatrix[lengthA][lengthB],
-               alignment.first.c_str(), alignment.second.c_str());
+        vector<pair<string, string>> alignments = getAlignment(nwMatrix, SeqA, SeqB);
+        printf("The given optimal alignment(s) with a Needleman-Wunsch score of %d is/are:\n", nwMatrix[lengthA][lengthB]);
+        for (const auto &item: alignments) {
+            printf("\n\t%s\n\t%s\n", item.first.c_str(), item.second.c_str());
+        }
 
         // report duration of alignment
         auto t2 = high_resolution_clock::now();
         duration<double, std::milli> ms_double = t2 - t1;
-        printf("This alignment took %f ms.", ms_double.count());
+        printf("\nThis alignment took %f ms.", ms_double.count());
 
     } catch (const logic_error &error) {
         cerr << error.what() << endl;
